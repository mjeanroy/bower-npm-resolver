--- conflicted
+++ resolved
@@ -48,13 +48,8 @@
     "validate-npm-package-name": "3.0.0"
   },
   "devDependencies": {
-<<<<<<< HEAD
     "@babel/core": "7.13.8",
-    "@babel/preset-env": "7.12.17",
-=======
-    "@babel/core": "7.13.1",
     "@babel/preset-env": "7.13.5",
->>>>>>> 6a928135
     "@babel/register": "7.12.13",
     "eslint": "7.20.0",
     "eslint-config-google": "0.14.0",
