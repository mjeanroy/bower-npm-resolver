--- conflicted
+++ resolved
@@ -60,13 +60,8 @@
     "gulp-eslint": "6.0.0",
     "gulp-git": "2.10.1",
     "gulp-jasmine": "4.0.0",
-<<<<<<< HEAD
     "jasmine": "3.8.0",
-    "jasmine-core": "3.7.1",
-=======
-    "jasmine": "3.6.1",
     "jasmine-core": "3.8.0",
->>>>>>> 39a9c666
     "rimraf": "3.0.2",
     "tmp": "0.2.1"
   }
